--- conflicted
+++ resolved
@@ -145,21 +145,6 @@
 separate column (+/-) in the output file. If no error analysis is performed, these columns are set to 0.0.
 
 Autocorrelation analysis
-<<<<<<< HEAD
----
-With the ```--uncorr``` flag, WHAM calculates the autocorrelation time ```tau``` for all timeseries and all collective
-variables. Timeseries are then filtered based on their highest autocorrelation time to remove correlated samples from
-the dataset. This reduces the number of data points but can improve the accuracy of the result.
-
-For filtering, the statistical inefficiency `g` is calculated: ```g = 1 + 2*tau```, and only every `g`th element of the
-timeseries is used for unbiasing. A more detailed description of the method can be found in
-*Chodera, J.D. et al. (2007). Use of the weighted histogram analysis method for the analysis of simulated and parallel
-tempering simulations, JCTC 3(1):26-41*
-
-
-Examples
-=======
->>>>>>> 18debf1a
 ---
 With the ```--uncorr``` flag, WHAM calculates the autocorrelation time ```tau``` for all timeseries and all collective
 variables. Timeseries are then filtered based on their highest autocorrelation time to remove correlated samples from
